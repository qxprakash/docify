mod utils;
use common_path::common_path;
use derive_syn_parse::Parse;
use once_cell::sync::Lazy;
use proc_macro::TokenStream;
use proc_macro2::{Span, TokenStream as TokenStream2};
use quote::{quote, ToTokens};
use regex::Regex;

use std::{
    cmp::min,
    collections::HashMap,
    fmt::Display,
    fs::{self, OpenOptions},
    io::Write,
    path::{Path, PathBuf},
    str::FromStr,
};
use syn::parse::Parse;
use syn::parse::ParseStream;
use syn::{
    parse2,
    spanned::Spanned,
    token::Paren,
    visit::{self, Visit},
    AttrStyle, Attribute, Error, Ident, ImplItem, Item, LitStr, Meta, Result, Token, TraitItem,
};
use termcolor::{Color, ColorChoice, ColorSpec, StandardStream, WriteColor};
use toml::{Table, Value};
use utils::*;
use walkdir::WalkDir;

fn line_start_position<S: AsRef<str>>(source: S, pos: usize) -> usize {
    let source = source.as_ref();
    if source.len() <= pos {
        panic!(
            "The specified position ({}) is longer than the source string length ({}).",
            pos,
            source.len()
        );
    }
    let mut cursor = 0;
    for line in source.lines() {
        cursor += line.len();
        if cursor > pos {
            return cursor - line.len();
        }
        cursor += 1; // '\n'
    }
    unreachable!()
}

fn fix_leading_indentation<S: AsRef<str>>(source: S) -> String {
    let source = source.as_ref();
    let mut shared_indent: Option<usize> = None;

    for line in source.lines() {
        if line.trim().is_empty() {
            continue; // Skip whitespace-only or empty lines
        }
        let prefix = &line[..(line.len() - line.trim_start().len())];
        if let Some(shared) = shared_indent {
            shared_indent = Some(std::cmp::min(prefix.len(), shared));
        } else {
            shared_indent = Some(prefix.len());
        }
    }

    let shared_indent = shared_indent.unwrap_or(0);
    let mut output_lines = source
        .lines()
        .map(|line| {
            if line.len() >= shared_indent {
                line[shared_indent..].to_string()
            } else {
                line.to_string()
            }
        })
        .collect::<Vec<String>>();

    // Add trailing newline if the source had it
    if source.ends_with('\n') {
        output_lines.push("".to_string());
    }

    output_lines.join("\n")
}

fn fix_indentation<S: AsRef<str>>(source: S) -> String {
    let source = source.as_ref();
    // let source = fix_first_line_indentation(source);

    fix_leading_indentation(source)
}

fn caller_crate_root() -> Option<PathBuf> {
    let crate_name =
        std::env::var("CARGO_PKG_NAME").expect("failed to read ENV var `CARGO_PKG_NAME`!");
    let current_dir = PathBuf::from(
        std::env::var("CARGO_MANIFEST_DIR").expect("failed to read ENV var `CARGO_MANIFEST_DIR`!"),
    );
    for entry in WalkDir::new(&current_dir)
        .into_iter()
        .filter_entry(|e| !e.file_name().eq_ignore_ascii_case("target"))
    {
        let Ok(entry) = entry else { continue };
        if !entry.file_type().is_file() {
            continue;
        }
        let Some(file_name) = entry.path().file_name() else {
            continue;
        };
        if !file_name.eq_ignore_ascii_case("Cargo.toml") {
            continue;
        }
        let Ok(cargo_toml) = std::fs::read_to_string(entry.path()) else {
            continue;
        };
        let Ok(table) = Table::from_str(cargo_toml.as_str()) else {
            continue;
        };
        let Some(package) = table.get("package") else {
            continue;
        };
        let Some(Value::String(package_name)) = package.get("name") else {
            continue;
        };
        if package_name.eq_ignore_ascii_case(&crate_name) {
            return Some(entry.path().parent().unwrap().to_path_buf());
        }
    }
    None
}

/// Prettifies a long path so that leading segments other than the crate root are ignored
///
/// NOTE: unwraps [`caller_crate_root`], as you would only use this if that has already
/// evaluated to a non-`None` value.
fn prettify_path<P: AsRef<Path>>(path: P) -> PathBuf {
    let path = path.as_ref();
    if path.is_relative() {
        return path.into();
    }
    let Some(prefix) = common_path(caller_crate_root().unwrap(), path) else {
        return path.into();
    };
    path.components()
        .skip(prefix.components().collect::<Vec<_>>().len())
        .collect::<PathBuf>()
}

const DOCIFYING: &str = "   Docifying ";

/// Tries to write the specified string to the terminal in green+bold. Falls back to normal
/// `print!()`. Function is infallible.
fn write_green<S: AsRef<str>>(st: S) {
    let mut stdout = StandardStream::stdout(ColorChoice::Always);
    let _ = stdout.set_color(ColorSpec::new().set_fg(Some(Color::Green)).set_bold(true));
    if let Err(_) = write!(&mut stdout, "{}", st.as_ref()) {
        print!("{}", st.as_ref());
    }
    let _ = stdout.set_color(ColorSpec::new().set_fg(None).set_bold(false));
}

/// An item that may or may not have an inherent "name" ident.
trait NamedItem {
    /// Gets a copy of the inherent name ident of this item, if applicable.
    fn name_ident(&self) -> Option<Ident>;
}

impl NamedItem for Item {
    fn name_ident(&self) -> Option<Ident> {
        match self {
            Item::Const(item_const) => Some(item_const.ident.clone()),
            Item::Enum(item_enum) => Some(item_enum.ident.clone()),
            Item::ExternCrate(item_extern_crate) => Some(item_extern_crate.ident.clone()),
            Item::Fn(item_fn) => Some(item_fn.sig.ident.clone()),
            Item::Macro(item_macro) => item_macro.ident.clone(), // note this one might not have an Ident as well
            Item::Mod(item_mod) => Some(item_mod.ident.clone()),
            Item::Static(item_static) => Some(item_static.ident.clone()),
            Item::Struct(item_struct) => Some(item_struct.ident.clone()),
            Item::Trait(item_trait) => Some(item_trait.ident.clone()),
            Item::TraitAlias(item_trait_alias) => Some(item_trait_alias.ident.clone()),
            Item::Type(item_type) => Some(item_type.ident.clone()),
            Item::Union(item_union) => Some(item_union.ident.clone()),
            // Item::ForeignMod(item_foreign_mod) => None,
            // Item::Use(item_use) => None,
            // Item::Impl(item_impl) => None,
            // Item::Verbatim(_) => None,
            _ => None,
        }
    }
}

impl NamedItem for ImplItem {
    fn name_ident(&self) -> Option<Ident> {
        match self {
            ImplItem::Const(impl_item_const) => Some(impl_item_const.ident.clone()),
            ImplItem::Fn(impl_item_fn) => Some(impl_item_fn.sig.ident.clone()),
            ImplItem::Type(impl_item_type) => Some(impl_item_type.ident.clone()),
            // ImplItem::Macro(impl_item_macro) => None,
            // ImplItem::Verbatim(impl_item_verbatim) => None,
            _ => None,
        }
    }
}

impl NamedItem for TraitItem {
    fn name_ident(&self) -> Option<Ident> {
        match self {
            TraitItem::Const(trait_item_const) => Some(trait_item_const.ident.clone()),
            TraitItem::Fn(trait_item_fn) => Some(trait_item_fn.sig.ident.clone()),
            TraitItem::Type(trait_item_type) => Some(trait_item_type.ident.clone()),
            // TraitItem::Macro(trait_item_macro) => None,
            // TraitItem::Verbatim(trait_item_verbatim) => None,
            _ => None,
        }
    }
}

/// Generalizes over items that have some underlying set of [`Attribute`] associated with them.
trait AttributedItem {
    /// Gets a reference to the underlying [`Vec`] of [`Attribute`]s for this item, if
    /// applicable. If not applicable, an empty [`Vec`] will be returned.
    fn item_attributes(&self) -> &Vec<Attribute>;

    /// Sets the underlying [`Vec`] of [`Attribute`]s for this item, if applicable. Panics if
    /// you attempt to use this on an inapplicable item!
    fn set_item_attributes(&mut self, attrs: Vec<Attribute>);
}

impl AttributedItem for Item {
    fn item_attributes(&self) -> &Vec<Attribute> {
        const EMPTY: &Vec<Attribute> = &Vec::new();
        match self {
            Item::Const(c) => &c.attrs,
            Item::Enum(e) => &e.attrs,
            Item::ExternCrate(e) => &e.attrs,
            Item::Fn(f) => &f.attrs,
            Item::ForeignMod(f) => &f.attrs,
            Item::Impl(i) => &i.attrs,
            Item::Macro(m) => &m.attrs,
            Item::Mod(m) => &m.attrs,
            Item::Static(s) => &s.attrs,
            Item::Struct(s) => &s.attrs,
            Item::Trait(t) => &t.attrs,
            Item::TraitAlias(t) => &t.attrs,
            Item::Type(t) => &t.attrs,
            Item::Union(u) => &u.attrs,
            Item::Use(u) => &u.attrs,
            _ => EMPTY,
        }
    }

    fn set_item_attributes(&mut self, attrs: Vec<Attribute>) {
        match self {
            Item::Const(c) => c.attrs = attrs,
            Item::Enum(e) => e.attrs = attrs,
            Item::ExternCrate(e) => e.attrs = attrs,
            Item::Fn(f) => f.attrs = attrs,
            Item::ForeignMod(f) => f.attrs = attrs,
            Item::Impl(i) => i.attrs = attrs,
            Item::Macro(m) => m.attrs = attrs,
            Item::Mod(m) => m.attrs = attrs,
            Item::Static(s) => s.attrs = attrs,
            Item::Struct(s) => s.attrs = attrs,
            Item::Trait(t) => t.attrs = attrs,
            Item::TraitAlias(t) => t.attrs = attrs,
            Item::Type(t) => t.attrs = attrs,
            Item::Union(u) => u.attrs = attrs,
            Item::Use(u) => u.attrs = attrs,
            _ => unimplemented!(),
        }
    }
}

impl AttributedItem for ImplItem {
    fn item_attributes(&self) -> &Vec<Attribute> {
        const EMPTY: &Vec<Attribute> = &Vec::new();
        match self {
            ImplItem::Const(impl_item_const) => &impl_item_const.attrs,
            ImplItem::Fn(impl_item_fn) => &impl_item_fn.attrs,
            ImplItem::Type(impl_item_type) => &impl_item_type.attrs,
            ImplItem::Macro(impl_item_macro) => &impl_item_macro.attrs,
            // ImplItem::Verbatim(impl_item_verbatim) => &EMPTY,
            _ => EMPTY,
        }
    }

    fn set_item_attributes(&mut self, attrs: Vec<Attribute>) {
        match self {
            ImplItem::Const(impl_item_const) => impl_item_const.attrs = attrs,
            ImplItem::Fn(impl_item_fn) => impl_item_fn.attrs = attrs,
            ImplItem::Type(impl_item_type) => impl_item_type.attrs = attrs,
            ImplItem::Macro(impl_item_macro) => impl_item_macro.attrs = attrs,
            // ImplItem::Verbatim(impl_item_verbatim) => unimplemented!(),
            _ => unimplemented!(),
        }
    }
}

impl AttributedItem for TraitItem {
    fn item_attributes(&self) -> &Vec<Attribute> {
        const EMPTY: &Vec<Attribute> = &Vec::new();
        match self {
            TraitItem::Const(trait_item_const) => &trait_item_const.attrs,
            TraitItem::Fn(trait_item_fn) => &trait_item_fn.attrs,
            TraitItem::Type(trait_item_type) => &trait_item_type.attrs,
            TraitItem::Macro(trait_item_macro) => &trait_item_macro.attrs,
            // TraitItem::Verbatim(trait_item_verbatim) => &EMPTY,
            _ => EMPTY,
        }
    }

    fn set_item_attributes(&mut self, attrs: Vec<Attribute>) {
        match self {
            TraitItem::Const(trait_item_const) => trait_item_const.attrs = attrs,
            TraitItem::Fn(trait_item_fn) => trait_item_fn.attrs = attrs,
            TraitItem::Type(trait_item_type) => trait_item_type.attrs = attrs,
            TraitItem::Macro(trait_item_macros) => trait_item_macros.attrs = attrs,
            // TraitItem::Verbatim(trait_item_verbatim) => unimplemented!(),
            _ => unimplemented!(),
        }
    }
}

/// Marks an item for export, making it available for embedding as a rust doc example via
/// [`docify::embed!(..)`](`macro@embed`) or [`docify::embed_run!(..)`](`macro@embed_run`).
///
/// By default, you can just call the attribute with no arguments like the following:
/// ```ignore
/// #[docify::export]
/// mod some_item {
///     fn some_func() {
///         println!("hello world");
///     }
/// }
/// ```
///
/// When you [`docify::embed!(..)`](`macro@embed`) this item, you will have to refer to it by
/// the primary ident associated with the item, in this case `some_item`. In some cases, such
/// as with `impl` statements, there is no clear main ident. You should handle these situations
/// by specifying an ident manually (not doing so will result in a compile error):
/// ```ignore
/// #[docify::export(some_name)]
/// impl SomeTrait for Something {
///     // ...
/// }
/// ```
///
/// You are also free to specify an alternate export name for items that _do_ have a clear
/// ident if you need/want to:
/// ```ignore
/// #[docify::export(SomeName)]
/// fn hello_world() {
///     println!("hello");
///     println!("world");
/// }
/// ```
///
/// When you go to [`docify::embed!(..)`](`macro@embed`) or
/// [`docify::embed_run!(..)`](`macro@embed_run`) such an item, you must refer to it by
/// `SomeName` (in this case), or whatever name you provided to `#[docify::export]`.
///
/// There is no guard to prevent duplicate export names in the same file, and export names are
/// all considered within the global namespace of the file in question (they do not exist
/// inside a particular module or scope within a source file). When using
/// [`docify::embed!(..)`](`macro@embed`), duplicate results are simply embedded one after
/// another, and this is by design.
///
/// If there are multiple items with the same inherent name in varipous scopes in the same
/// file, and you want to export just one of them as a doc example, you should specify a unique
/// ident as the export name for this item.
///
/// Note that if you wish to embed an _entire_ file, you don't need `#[docify::export]` at all
/// and can instead specify just a path to [`docify::embed!(..)`](`macro@embed`) or
/// [`docify::embed_run!(..)`](`macro@embed_run`).
#[proc_macro_attribute]
pub fn export(attr: TokenStream, tokens: TokenStream) -> TokenStream {
    match export_internal(attr, tokens) {
        Ok(tokens) => tokens.into(),
        Err(err) => err.to_compile_error().into(),
    }
}

/// Like [`#[docify::export]`](`macro@export`) but only exports the inner contents of whatever
/// item the attribute is attached to.
///
/// For example, given the following:
/// ```ignore
/// #[docify::export_content]
/// mod my_mod {
///     pub fn some_fun() {
///         println!("hello world!");
///     }
/// }
/// ```
///
/// only this part would be exported:
/// ```ignore
/// pub fn some_fun() {
///     println!("hello world");
/// }
/// ```
///
/// Note that if [`#[docify::export_content]`](`macro@export_content`) is used on an item that
/// has no notion of inner contents, such as a type, static, or const declaration, it will
/// simply function like a regular [`#[docify::export]`](`macro@export`) attribute.
///
/// Supported items include:
/// - functions
/// - modules
/// - trait declarations
/// - trait impls
/// - basic blocks (when inside an outer macro pattern)
///
/// All other items will behave like they normally do with
/// [`#[docify::export]`](`macro@export`). Notably this includes structs and enums, because
/// while these items have a defined notion of "contents", those contents cannot stand on their
/// own as valid rust code.
#[proc_macro_attribute]
pub fn export_content(attr: TokenStream, tokens: TokenStream) -> TokenStream {
    match export_internal(attr, tokens) {
        Ok(tokens) => tokens.into(),
        Err(err) => err.to_compile_error().into(),
    }
}

/// Used to parse args for `#[export(..)]`
#[derive(Parse)]
struct ExportAttr {
    ident: Option<Ident>,
}

/// Internal implementation for `#[export]`
fn export_internal(
    attr: impl Into<TokenStream2>,
    tokens: impl Into<TokenStream2>,
) -> Result<TokenStream2> {
    let attr = parse2::<ExportAttr>(attr.into())?;
    let item = parse2::<Item>(tokens.into())?;

    // get export ident
    let _export_ident = attr.ident.or_else(|| item.name_ident()).ok_or_else(|| {
        Error::new(
            item.span(),
            "Cannot automatically detect ident from this item. \
            You will need to specify a name manually as the argument \
            for the #[export] attribute, i.e. #[export(my_name)].",
        )
    })?;

    Ok(quote!(#item))
}

/// Embeds the specified item from the specified source file in a rust doc example, with pretty
/// formatting enabled.
///
/// Should be used in a `#[doc = ...]` statement, like the following:
///
/// ```ignore
/// /// some doc comments here
/// #[doc = docify::embed!("path/to/file.rs", my_example)]
/// /// more doc comments
/// struct DocumentedItem;
/// ```
///
/// Which will expand to the `my_example` item in `path/to/file.rs` being embedded in a rust
/// doc example marked with `ignore`. If you want to have your example actually run in rust
/// docs as well, you should use [`docify::embed_run!(..)`](`macro@embed_run`) instead.
///
/// ### Arguments
/// - `source_path`: the file path (relative to the current crate root) that contains the item
///   you would like to embed, represented as a string literal. If you wish to embed an entire
///   file, simply specify only a `source_path` with no other arguments and the entire file
///   will be embedded as a doc example. If the path cannot be read for whatever reason, a
///   compile error will be issued. The `source_path` _does  not_ have to be a file that is
///   part of the current compilation unit, though typically it should be. The only requirement
///   is that it must contain valid Rust source code, and must be a descendant of the current
///   crate's root directory. While embedding files from a parent directory of the current
///   crate may work locally, this will fail when you go to deploy to `crates.io` and/or
///   `docs.rs`, so you should not use `../` or similar means unless you plan to never deploy
///   to these services.
/// - `item_ident`: (optional) can be specified after `source_path`, preceded by a comma. This
///   should match the export name you used to [`#[docify::export(..)]`](`macro@export`) the
///   item, or, if no export name was specified, this should match the inherent ident/name of
///   the item. If the item cannot be found, a compile error will be issued. As mentioned
///   above, if no `item_ident` is specified, the entire file will be embedded as an example.
///
/// All items in the `source_file` exist in the same global scope when they are exported for
/// embedding. Special care must be taken with how you
/// [`#[docify::export(..)]`](`macro@export`) items in order to get the item you want.
///
/// If there multiple items in a file that resolve to the same `item_ident` (whether as an
/// inherent ident name or as a manually specified `item_ident`), and you embed using this
/// ident, all matching items will be embedded, one after another, listed in the order that
/// they appear in the `source_file`.
///
/// Here is an example of embedding an _entire_ source file as an example:
/// ```ignore
/// /// Here is a cool example module:
/// #[doc = docify::embed!("examples/my_example.rs")]
/// ```
///
/// You are also free to embed multiple examples in the same set of doc comments:
/// ```ignore
/// /// Example 1:
/// #[doc = docify::embed!("examples/example_1.rs")]
/// /// Example 2:
/// #[doc = docify::embed!("examples/example_2.rs")]
/// /// More docs
/// struct DocumentedItem;
/// ```
///
/// Note that all examples generated by `docify::embed!(..)` are set to `ignore` by default,
/// since they are typically already functioning examples or tests elsewhere in the project,
/// and so they do not need to be run as well in the context where they are being embedded. If
/// for whatever reason you _do_ want to also run an embedded example as a doc example, you can
/// use [`docify::embed_run!(..)`](`macro@embed_run`) which removes the `ignore` tag from the
/// generated example but otherwise functions exactly like `#[docify::embed!(..)` in every
/// way.
///
/// Output should match `rustfmt` output exactly.
#[proc_macro]
pub fn embed(tokens: TokenStream) -> TokenStream {
    match embed_internal(
        tokens,
        vec![MarkdownLanguage::Rust, MarkdownLanguage::Ignore],
    ) {
        Ok(tokens) => tokens.into(),
        Err(err) => err.to_compile_error().into(),
    }
}

/// Exactly like [`docify::embed!(..)`](`macro@embed`) in every way _except_ the generated
/// examples are also run automatically as rust doc examples (`ignore` is not included).
///
/// Other than this fact all of the usual docs and syntax and behaviors for
/// [`docify::embed!(..)`](`macro@embed`) also apply to this macro.
#[proc_macro]
pub fn embed_run(tokens: TokenStream) -> TokenStream {
    match embed_internal(tokens, vec![MarkdownLanguage::Blank]) {
        Ok(tokens) => tokens.into(),
        Err(err) => err.to_compile_error().into(),
    }
}

/// Used to parse args for `docify::embed!(..)`
/// Used to parse args for `docify::embed!(..)`
/// Used to parse args for `docify::embed!(..)`

mod kw {
    syn::custom_keyword!(git);
    syn::custom_keyword!(path);
    syn::custom_keyword!(branch);
    syn::custom_keyword!(commit);
    syn::custom_keyword!(tag);
    syn::custom_keyword!(item);
}

struct EmbedArgs {
    git_url: Option<LitStr>,
    file_path: LitStr,
    branch_name: Option<LitStr>,
    commit_hash: Option<LitStr>,
    tag_name: Option<LitStr>,
    item_ident: Option<Ident>,
}

// implementing Debug for EmbedArgs for easier debugging
impl std::fmt::Debug for EmbedArgs {
    fn fmt(&self, f: &mut std::fmt::Formatter<'_>) -> std::fmt::Result {
        f.debug_struct("EmbedArgs")
            .field("git_url", &self.git_url.as_ref().map(|s| s.value()))
            .field("file_path", &self.file_path.value())
            .field("branch_name", &self.branch_name.as_ref().map(|s| s.value()))
            .field("commit_hash", &self.commit_hash.as_ref().map(|s| s.value()))
            .field("tag_name", &self.tag_name.as_ref().map(|s| s.value()))
            .field(
                "item_ident",
                &self.item_ident.as_ref().map(|i| i.to_string()),
            )
            .finish()
    }
}

impl EmbedArgs {
    /// Creates a new EmbedArgs instance with validation
    fn new(
        git_url: Option<LitStr>,
        file_path: LitStr,
        branch_name: Option<LitStr>,
        commit_hash: Option<LitStr>,
        tag_name: Option<LitStr>,
        item_ident: Option<Ident>,
    ) -> Result<Self> {
        let args = Self {
            git_url,
            file_path,
            branch_name,
            commit_hash,
            tag_name,
            item_ident,
        };
        args.validate()?;
        Ok(args)
    }

    /// Validates all argument constraints
    fn validate(&self) -> Result<()> {
        self.validate_file_path()?;
        self.validate_git_refs()?;
        self.validate_git_dependencies()?;
        self.validate_git_url()?;
        Ok(())
    }

    /// Ensures file path is valid based on context
    fn validate_file_path(&self) -> Result<()> {
        let path = self.file_path.value();

        // Check for URLs in file path when git_url is not provided
        if self.git_url.is_none() && (path.starts_with("http://") || path.starts_with("https://")) {
            return Err(Error::new(
                self.file_path.span(),
                "File path cannot be a URL. Use git: \"url\" for git repositories",
            ));
        }

        // Check for paths starting with ".." or "/"
        if path.starts_with("..") || path.starts_with("/") {
            let error_msg = if self.git_url.is_some() {
                "When using git_url, please provide the correct file path in your git source. The path should not start with '..' or '/'."
            } else {
                "You can only embed files which are present in the current crate. For any other files, please provide the git_url to embed."
            };
            return Err(Error::new(self.file_path.span(), error_msg));
        }

        Ok(())
    }

    /// Ensures git URL is valid if provided
    fn validate_git_url(&self) -> Result<()> {
        if let Some(git_url) = &self.git_url {
            let url = git_url.value();
            if !url.starts_with("https://") {
                return Err(Error::new(
                    git_url.span(),
                    "Please provide a valid Git URL starting with 'https://'",
                ));
            }
        }
        Ok(())
    }

    /// Ensures only one git reference type is specified
    fn validate_git_refs(&self) -> Result<()> {
        let ref_count = [&self.branch_name, &self.commit_hash, &self.tag_name]
            .iter()
            .filter(|&&x| x.is_some())
            .count();

        if ref_count > 1 {
            return Err(Error::new(
                Span::call_site(),
                "Only one of branch, commit, or tag can be specified",
            ));
        }
        Ok(())
    }

    /// Ensures git-specific arguments are only used with git URLs
    fn validate_git_dependencies(&self) -> Result<()> {
        if self.git_url.is_none()
            && (self.branch_name.is_some() || self.commit_hash.is_some() || self.tag_name.is_some())
        {
            return Err(Error::new(
                Span::call_site(),
                "branch, commit, or tag can only be used with git parameter",
            ));
        }
        Ok(())
    }
    /// Parses positional arguments format
    fn parse_positional(input: ParseStream) -> Result<Self> {
        let file_path: LitStr = input.parse()?;

        // Check for empty file path
        if file_path.value().trim().is_empty() {
            return Err(Error::new(file_path.span(), "File path cannot be empty"));
        }

        let item_ident = if input.peek(Token![,]) {
            input.parse::<Token![,]>()?;
            Some(input.parse()?)
        } else {
            None
        };

        Self::new(None, file_path, None, None, None, item_ident)
    }

    /// Parses named arguments format
    fn parse_named(input: ParseStream) -> Result<Self> {
        let mut builder = NamedArgsBuilder::new();

        while !input.is_empty() {
            builder.set_arg(input)?;
        }

        builder.build()
    }
}

/// Builder for collecting named arguments during parsing
#[derive(Default)]
struct NamedArgsBuilder {
    git_url: Option<LitStr>,
    file_path: Option<LitStr>,
    branch_name: Option<LitStr>,
    commit_hash: Option<LitStr>,
    tag_name: Option<LitStr>,
    item_ident: Option<Ident>,
}

impl NamedArgsBuilder {
    fn new() -> Self {
        Self::default()
    }

    fn set_arg(&mut self, input: ParseStream) -> Result<()> {
        let lookahead = input.lookahead1();

        match () {
            _ if lookahead.peek(kw::git) => self.parse_git_url(input),
            _ if lookahead.peek(kw::path) => self.parse_file_path(input),
            _ if lookahead.peek(kw::branch) => self.parse_branch(input),
            _ if lookahead.peek(kw::commit) => self.parse_commit(input),
            _ if lookahead.peek(kw::tag) => self.parse_tag(input),
            _ if lookahead.peek(kw::item) => self.parse_item(input),
            _ => return Err(lookahead.error()),
        }?;

        // Handle trailing comma if more input exists
        if !input.is_empty() {
            input.parse::<Token![,]>()?;
        }
        Ok(())
    }

    fn parse_git_url(&mut self, input: ParseStream) -> Result<()> {
        let _: kw::git = input.parse()?;
        let _: Token![:] = input.parse()?;
        self.git_url = Some(input.parse()?);
        Ok(())
    }

    fn parse_file_path(&mut self, input: ParseStream) -> Result<()> {
        let _: kw::path = input.parse()?;
        let _: Token![:] = input.parse()?;
        self.file_path = Some(input.parse()?);
        Ok(())
    }

    fn parse_branch(&mut self, input: ParseStream) -> Result<()> {
        let _: kw::branch = input.parse()?;
        let _: Token![:] = input.parse()?;
        self.branch_name = Some(input.parse()?);
        Ok(())
    }

    fn parse_commit(&mut self, input: ParseStream) -> Result<()> {
        let _: kw::commit = input.parse()?;
        let _: Token![:] = input.parse()?;
        self.commit_hash = Some(input.parse()?);
        Ok(())
    }

    fn parse_tag(&mut self, input: ParseStream) -> Result<()> {
        let _: kw::tag = input.parse()?;
        let _: Token![:] = input.parse()?;
        self.tag_name = Some(input.parse()?);
        Ok(())
    }

    fn parse_item(&mut self, input: ParseStream) -> Result<()> {
        let _: kw::item = input.parse()?;
        let _: Token![:] = input.parse()?;
        self.item_ident = Some(input.parse()?);
        Ok(())
    }

    fn build(self) -> Result<EmbedArgs> {
        let file_path = self
            .file_path
            .ok_or_else(|| Error::new(Span::call_site(), "path parameter is required"))?;

        EmbedArgs::new(
            self.git_url,
            file_path,
            self.branch_name,
            self.commit_hash,
            self.tag_name,
            self.item_ident,
        )
    }
}

impl Parse for EmbedArgs {
    fn parse(input: ParseStream) -> Result<Self> {
        if !input.peek(kw::git) && !input.peek(kw::path) {
            return Self::parse_positional(input);
        }
        Self::parse_named(input)
    }
}

impl ToTokens for EmbedArgs {
    fn to_tokens(&self, tokens: &mut TokenStream2) {
        // For positional arguments style
        if self.git_url.is_none() && !self.has_named_args() {
            self.file_path.to_tokens(tokens);
            if let Some(ref item) = self.item_ident {
                Token![,](Span::call_site()).to_tokens(tokens);
                item.to_tokens(tokens);
            }
            return;
        }

        // For named arguments style
        let mut args = TokenStream2::new();

        if let Some(ref git) = self.git_url {
            quote!(git: #git,).to_tokens(&mut args);
        }

        quote!(path: #self.file_path,).to_tokens(&mut args);

        if let Some(ref branch) = self.branch_name {
            quote!(branch: #branch,).to_tokens(&mut args);
        }

        if let Some(ref commit) = self.commit_hash {
            quote!(commit: #commit,).to_tokens(&mut args);
        }

        if let Some(ref tag) = self.tag_name {
            quote!(tag: #tag,).to_tokens(&mut args);
        }

        if let Some(ref item) = self.item_ident {
            quote!(item: #item,).to_tokens(&mut args);
        }

        tokens.extend(args);
    }
}

// Add this helper method to EmbedArgs impl
impl EmbedArgs {
    fn has_named_args(&self) -> bool {
        self.branch_name.is_some()
            || self.commit_hash.is_some()
            || self.tag_name.is_some()
            || self.git_url.is_some()
    }

    // Add this method to convert to TokenStream2
    pub fn to_token_stream(&self) -> TokenStream2 {
        let mut tokens = TokenStream2::new();
        self.to_tokens(&mut tokens);
        tokens
    }
}

mod keywords {
    use syn::custom_keyword;

    custom_keyword!(docify);
    custom_keyword!(embed);
}

/// Used to parse a full `docify::embed!(..)` call, as seen in markdown documents and other
/// embedded settings
#[derive(Parse)]
struct EmbedCommentCall {
    #[prefix(keywords::docify)]
    #[prefix(Token![::])]
    #[prefix(keywords::embed)]
    #[prefix(Token![!])]
    #[paren]
    _paren: Paren,
    #[inside(_paren)]
    args: EmbedArgs,
    _semi: Option<Token![;]>,
}

/// This corresponds with the string immediately following the "```" in codeblocks. Blank means
/// no language is specified. Ignore will cause the example not to run in rust docs.
#[derive(Copy, Clone, Eq, PartialEq)]
enum MarkdownLanguage {
    Ignore,
    Rust,
    Blank,
}

impl Display for MarkdownLanguage {
    fn fmt(&self, f: &mut std::fmt::Formatter<'_>) -> std::fmt::Result {
        match self {
            MarkdownLanguage::Ignore => write!(f, "ignore"),
            MarkdownLanguage::Rust => write!(f, "rust"),
            MarkdownLanguage::Blank => write!(f, ""),
        }
    }
}

/// Converts a source string to a codeblocks wrapped example
fn into_example(st: &str, langs: &Vec<MarkdownLanguage>) -> String {
    let mut lines: Vec<String> = Vec::new();

    // Add the markdown languages (can be more than one, or none)
    let mut lang_line = String::from("```");
    lang_line.push_str(
        langs
            .iter()
            .map(|lang| lang.to_string())
            .collect::<Vec<String>>()
            .join(",")
            .as_str(),
    );
    lines.push(lang_line);

    for line in st.lines() {
        lines.push(String::from(line));
    }

    lines.push(String::from("```"));
    lines.join("\n")
}

/// Generalizes over items that we support exporting via Docify, used by [`ItemVisitor`].
trait SupportedVisitItem<'ast> {
    fn visit_supported_item<T: NamedItem + AttributedItem + ToTokens + Clone>(
        &mut self,
        node: &'ast T,
    );
}

impl<'ast> SupportedVisitItem<'ast> for ItemVisitor {
    fn visit_supported_item<T: NamedItem + AttributedItem + ToTokens + Clone>(
        &mut self,
        node: &'ast T,
    ) {
        let mut i = 0;
        let attrs = node.item_attributes();
        for attr in attrs {
            i += 1; // note, 1-based
            let AttrStyle::Outer = attr.style else {
                continue;
            };
            let Some(last_seg) = attr.path().segments.last() else {
                continue;
            };
            let is_export_content = last_seg.ident == "export_content";
            if last_seg.ident != "export" && !is_export_content {
                continue;
            }
            let Some(second_to_last_seg) = attr.path().segments.iter().rev().nth(1) else {
                continue;
            };
            if second_to_last_seg.ident != last_seg.ident && second_to_last_seg.ident != "docify" {
                continue;
            }
            // we have found a #[something::docify::export] or #[docify::export] or
            // #[export]-style attribute
            // (OR any of the above but export_content)

            // resolve item_ident
            let item_ident = match &attr.meta {
                Meta::List(list) => match parse2::<Ident>(list.tokens.clone()) {
                    Ok(ident) => Some(ident),
                    Err(_) => None,
                },
                _ => None,
            };
            let item_ident = match item_ident {
                Some(ident) => ident,
                None => match node.name_ident() {
                    Some(ident) => ident,
                    None => continue,
                },
            };

            // check if this ident matches the one we're searching for
            if item_ident == self.search {
                let mut item = node.clone();
                // modify item's attributes to not include this one so this one is excluded
                // from the code example
                let attrs_without_this_one: Vec<Attribute> = attrs
                    .iter()
                    .enumerate()
                    .filter(|&(n, _)| n != i - 1)
                    .map(|(_, v)| v)
                    .cloned()
                    .collect();
                item.set_item_attributes(attrs_without_this_one);
                // add the item to results
                self.results.push((
                    item.to_token_stream(),
                    match is_export_content {
                        true => ResultStyle::ExportContent,
                        false => ResultStyle::Export,
                    },
                ));
                // no need to explore the attributes of this item further, it is already in results
                break;
            }
        }
    }
}

#[derive(Copy, Clone, PartialEq, Eq, Debug)]
enum ResultStyle {
    Export,
    ExportContent,
}

/// Visitor pattern for finding items
struct ItemVisitor {
    search: Ident,
    results: Vec<(TokenStream2, ResultStyle)>,
}

impl<'ast> Visit<'ast> for ItemVisitor {
    fn visit_trait_item(&mut self, node: &'ast TraitItem) {
        self.visit_supported_item(node);
        visit::visit_trait_item(self, node);
    }

    fn visit_impl_item(&mut self, node: &'ast ImplItem) {
        self.visit_supported_item(node);
        visit::visit_impl_item(self, node);
    }

    fn visit_item(&mut self, node: &'ast Item) {
        self.visit_supported_item(node);
        visit::visit_item(self, node);
    }
}

/// Abstraction for a character that has been transposed/offset from its original position in
/// the original string in which it appeared (i.e. if the string has been compressed in some way)
#[derive(Copy, Clone, Eq, PartialEq)]
struct OffsetChar {
    char: char,
    original_pos: usize,
}

impl OffsetChar {
    fn new(char: char, original_pos: usize) -> OffsetChar {
        OffsetChar { char, original_pos }
    }
}

/// Used to mark an entity within a piece of source code. Used with [`CompressedString`].
#[derive(Clone, PartialEq, Eq)]
struct SourceEntity {
    start: usize,
    end: usize,
}

impl SourceEntity {
    pub fn new(start: usize, end: usize) -> SourceEntity {
        SourceEntity { start, end }
    }

    /// Marks the character positions corresponding with this entity as belonging to this
    /// entity in the enclosing [`CompressedString`].
    pub fn claim(&self, claimed: &mut Vec<bool>) {
        for i in self.start..min(self.end, claimed.len()) {
            claimed[i] = true;
        }
    }

    /// Returns `true` if this entity already appears in the specified claimed vec
    pub fn is_claimed(&self, claimed: &Vec<bool>) -> bool {
        claimed[(self.start + self.end) / 2]
    }

    // pub fn value<'a>(&self, source: &'a String) -> &'a str {
    //     &source.as_str()[self.start..self.end]
    // }

    // pub fn contains(&self, x: usize) -> bool {
    //     x >= self.start && x < self.end
    // }
}

/// Represents a [`String`] that has been compressed in some way, and includes data structures
/// allowing us to map individual characters back to their original positions in the
/// uncompressed version of the [`String`].
struct CompressedString {
    chars: HashMap<usize, OffsetChar>,
    chars_arr: Vec<OffsetChar>,
}

impl CompressedString {
    fn to_string(&self) -> String {
        self.chars_arr.iter().map(|c| c.char).collect()
    }
}

static DOCIFY_ATTRIBUTES: Lazy<Regex> = Lazy::new(|| {
    Regex::new(r"\n?\#\[(?:\w+\s*::\s*)*(?:export|export_content)(?:\s*\(\s*(\w+)\s*\))?\]\n?")
        .unwrap()
});

static DOC_COMMENT: Lazy<Regex> = Lazy::new(|| Regex::new(r"///.*").unwrap());
static DOC_COMMENT_ATTR: Lazy<Regex> =
    Lazy::new(|| Regex::new(r#"#\[doc\s*=\s*".*"\s*]"#).unwrap());
static LINE_COMMENT: Lazy<Regex> = Lazy::new(|| Regex::new(r"//.*").unwrap());
static MULTI_LINE_COMMENT: Lazy<Regex> = Lazy::new(|| Regex::new(r"/\*[\s\S]*?\*/").unwrap());
static HTML_COMMENT: Lazy<Regex> = Lazy::new(|| Regex::new(r"<!--[\s\S]*?-->").unwrap());
static MARKDOWN_CODEBLOCK: Lazy<Regex> = Lazy::new(|| Regex::new(r"```[\s\S]*?```").unwrap());
// static ref STRING_LIT: Regex = Regex::new(r#"("([^"\\]|\\[\s\S])*")"#).unwrap();

impl From<&String> for CompressedString {
    fn from(value: &String) -> Self {
        let mut entities: Vec<SourceEntity> = Vec::new();
        let mut claimed: Vec<bool> = vec![false; value.len()];
        for m in DOC_COMMENT.find_iter(value) {
            let entity = SourceEntity::new(m.start(), m.end());
            entity.claim(&mut claimed);
            entities.push(entity);
        }
        for m in DOC_COMMENT_ATTR.find_iter(value) {
            let entity = SourceEntity::new(m.start(), m.end());
            if !entity.is_claimed(&claimed) {
                entity.claim(&mut claimed);
                entities.push(entity);
            }
        }
        for m in MULTI_LINE_COMMENT.find_iter(value) {
            let entity = SourceEntity::new(m.start(), m.end());
            if !entity.is_claimed(&claimed) {
                entity.claim(&mut claimed);
                entities.push(entity);
            }
        }
        for m in LINE_COMMENT.find_iter(value) {
            let entity = SourceEntity::new(m.start(), m.end());
            if !entity.is_claimed(&claimed) {
                entity.claim(&mut claimed);
                entities.push(entity);
            }
        }
        for m in DOCIFY_ATTRIBUTES.find_iter(value) {
            let entity = SourceEntity::new(m.start(), m.end());
            if !entity.is_claimed(&claimed) {
                entity.claim(&mut claimed);
                entities.push(entity);
            }
        }
        let mut compressed = CompressedString {
            chars_arr: Vec::new(),
            chars: HashMap::new(),
        };
        let mut cursor = 0;
        let mut byte_index = 0;
        while byte_index < value.len() {
            let current_char = &value[byte_index..].chars().next().unwrap(); // get the current character
            let char_len = current_char.len_utf8(); // get its length in bytes

            if claimed[byte_index] || current_char.is_whitespace() {
                byte_index += char_len;
                continue;
            }
            let oc = OffsetChar::new(*current_char, byte_index);
            compressed.chars.insert(cursor, oc);
            compressed.chars_arr.push(oc);
            cursor += 1;
            byte_index += char_len;
        }

        compressed
    }
}

/// Responsible for retrieving the "contents" of an item, used by `#[docify::export_contents]`
fn get_content_tokens(item: &Item) -> TokenStream2 {
    match item {
        // Item::Const(item_const) => item_const.to_token_stream(),
        // Item::Enum(item_enum) => item_enum.to_token_stream(),
        // Item::ExternCrate(item_extern) => item_extern.to_token_stream(),
        Item::Fn(item_fn) => {
            let mut tokens = TokenStream2::new();
            tokens.extend(item_fn.block.stmts.iter().map(|t| t.to_token_stream()));
            tokens
        }
        Item::ForeignMod(item_mod) => {
            let mut tokens = TokenStream2::new();
            tokens.extend(item_mod.items.iter().map(|t| t.to_token_stream()));
            tokens
        }
        Item::Impl(item_impl) => {
            let mut tokens = TokenStream2::new();
            tokens.extend(item_impl.items.iter().map(|t| t.to_token_stream()));
            tokens
        }
        // Item::Macro(item_macro) => item_macro.to_token_stream(),
        Item::Mod(item_mod) => {
            let Some(content) = &item_mod.content else {
                return item_mod.to_token_stream();
            };
            let mut tokens = TokenStream2::new();
            tokens.extend(content.1.iter().map(|t| t.to_token_stream()));
            tokens
        }
        // Item::Static(item_static) => item_static.to_token_stream(),
        // Item::Struct(item_struct) => item_struct.to_token_stream(),
        Item::Trait(item_trait) => {
            let mut tokens = TokenStream2::new();
            tokens.extend(item_trait.items.iter().map(|t| t.to_token_stream()));
            tokens
        }
        Item::TraitAlias(item_trait_alias) => item_trait_alias.to_token_stream(),
        // Item::Type(item_type) => item_type.to_token_stream(),
        // Item::Union(item_union) => item_union.to_token_stream(),
        // Item::Use(item_use) => item_use.to_token_stream(),
        // Item::Verbatim(item_verbatim) => item_verbatim.to_token_stream(),
        _ => item.to_token_stream(),
    }
}

/// Finds and returns the specified [`Item`] within a source text string and returns the exact
/// source code of that item, without any formatting changes. If span locations are stabilized,
/// this can be removed along with most of the [`CompressedString`] machinery.
fn source_excerpt<'a, T: ToTokens>(
    source: &'a String,
    item: &'a T,
    style: ResultStyle,
) -> Result<String> {
    // note: can't rely on span locations because this requires nightly and/or is otherwise
    // bugged
    let compressed_source = CompressedString::from(source);
    let item_tokens = match style {
        ResultStyle::Export => item.to_token_stream(),
        ResultStyle::ExportContent => get_content_tokens(&parse2::<Item>(item.to_token_stream())?),
    };
    let compressed_item = CompressedString::from(&item_tokens.to_string());
    let compressed_source_string = compressed_source.to_string();
    let compressed_item_string = compressed_item.to_string();
    let Some(found_start) = compressed_source_string.find(compressed_item_string.as_str()) else {
        return Err(Error::new(
            item.span(),
            "You have found a bug in docify! Please submit a new GitHub issue at \
            https://github.com/sam0x17/docify/issues/new?title=%60source_excerpt\
            %60%3A%20can%27t%20find%20item%20in%20source with a sample of the item \
            you are trying to embed.",
        ));
    };
    let start_c = compressed_source.chars[&found_start];
    let start_pos = start_c.original_pos;
    let start_pos = line_start_position(source, start_pos);
    let end_c = compressed_source.chars[&(found_start + compressed_item_string.len() - 1)];
    let end_pos = end_c.original_pos;
    let final_excerpt = &source[start_pos..min(end_pos + 1, source.len())];
    Ok(final_excerpt
        .lines()
        .filter(|line| !(DOCIFY_ATTRIBUTES.is_match(line) && !line.trim().starts_with("//")))
        .collect::<Vec<&str>>()
        .join("\n"))
}

<<<<<<< HEAD
/// Inner version of [`embed_internal`] that just returns the result as a [`String`].
=======
>>>>>>> 7f29ff95
fn embed_internal_str(
    tokens: impl Into<TokenStream2>,
    langs: Vec<MarkdownLanguage>,
) -> Result<String> {
<<<<<<< HEAD
    let args = parse2::<EmbedArgs>(tokens.into())?;
    // return blank result if we can't properly resolve `caller_crate_root`
    let Some(root) = caller_crate_root() else {
        return Ok(String::from(""));
    };
    let file_path = root.join(args.file_path.value());
    let source_code = match fs::read_to_string(&file_path) {
        Ok(src) => src,
        Err(_) => {
            return Err(Error::new(
=======
    let args: EmbedArgs = parse2::<EmbedArgs>(tokens.into())?;

    // get the root of the crate
    let crate_root = caller_crate_root()
        .ok_or_else(|| Error::new(Span::call_site(), "Failed to resolve caller crate root"))?;
    if let Some(git_url) = &args.git_url {
        let allow_updates =
            !std::env::var("DOCS_RS").is_ok() && !std::env::var("DOCIFY_DISABLE_UPDATES").is_ok();

        // Determine git option type and value

        // git option type and value is determined in get_snippet_file_name
        // git option type value is calcualted based on , branch / commit / tag and is hashed into 8 characters

        // if git option it present the name of the snippet will be of the format
        // [git-url-hash]-[git-option-hash]-[path-hash]-[ident_name]-[full-commit-hash].rs

        // if no git option is present the name of the snippet will be of the format
        // this will be applicable only when none of branch / commit / tag is provided
        // [git-url-hash]-[path-hash]-[ident_name]-[full-commit-hash].rs

        // first create the snippet file name based on the passed arguments
        let new_snippet = get_snippet_file_name(git_url.value().as_str(), &args, allow_updates)?;
        // snippet file name is created now check if it already exists

        // create the snippets directory if it doesn't exist
        let snippets_dir = get_or_create_snippets_dir()?;

        let existing_snippet_path =
            check_existing_snippet(&new_snippet, allow_updates, &snippets_dir)?;

        // Use existing snippet if available, otherwise proceed with cloning

        if let Some(snippet_name) = existing_snippet_path {
            let snippet_path = snippets_dir.join(snippet_name);
            let content = fs::read_to_string(&snippet_path).map_err(|e| {
                Error::new(
                    args.file_path.span(),
                    format!(
                        "Failed to read snippet file: {} at path: {}",
                        e,
                        snippet_path.display()
                    ),
                )
            })?;

            let formatted_content = fix_indentation(&content);
            let output = into_example(&formatted_content, lang);
            return Ok(output);
        }

        // returns the directory of the cloned repo with caching

        let repo_dir = clone_and_checkout_repo(
            git_url.value().as_str(),
            &new_snippet.commit_hash.as_ref().unwrap(),
        )?;

        let source_path = repo_dir.join(&args.file_path.value());

        // extract the item from the file
        let extracted_content: String =
            extract_item_from_file(&source_path, &args.item_ident.as_ref().unwrap().to_string())?;

        let snippet_path = snippets_dir.join(&new_snippet.full_name);

        // write the extracted content to the snippet file
        fs::write(&snippet_path, extracted_content.clone()).map_err(|e| {
            Error::new(
                Span::call_site(),
                format!("Failed to write snippet file: {}", e),
            )
        })?;

        let formatted_content = fix_indentation(&extracted_content);
        let output: String = into_example(&formatted_content, &langs);

        Ok(output)
    } else {
        let file_path = crate_root.join(args.file_path.value());

        let source_code = fs::read_to_string(&file_path).map_err(|e| {
            Error::new(
>>>>>>> 7f29ff95
                args.file_path.span(),
                format!(
                    "Could not read the specified path '{}': {}",
                    file_path.display(),
                    e
                ),
            )
        })?;

        let source_file = syn::parse_file(&source_code)?;

        let output = if let Some(ident) = args.item_ident.as_ref() {
            let mut visitor = ItemVisitor {
                search: ident.clone(),
                results: Vec::new(),
            };
            visitor.visit_file(&source_file);

            if visitor.results.is_empty() {
                return Err(Error::new(
                    ident.span(),
                    format!(
                        "Could not find docify export item '{}' in '{}'.",
                        ident,
                        file_path.display()
                    ),
                ));
            }

            let mut results: Vec<String> = Vec::new();
            for (item, style) in visitor.results {
                let excerpt = source_excerpt(&source_code, &item, style)?;
                let formatted = fix_indentation(excerpt);
                let example = into_example(formatted.as_str(), &langs);
                results.push(example);
            }
            results.join("\n")
        } else {
            into_example(source_code.as_str(), &langs)
        };
<<<<<<< HEAD
        visitor.visit_file(&source_file);
        if visitor.results.is_empty() {
            return Err(Error::new(
                ident.span(),
                format!(
                    "Could not find docify export item '{}' in '{}'.",
                    ident,
                    file_path.display(),
                ),
            ));
        }
        let mut results: Vec<String> = Vec::new();
        for (item, style) in visitor.results {
            let excerpt = source_excerpt(&source_code, &item, style)?;
            let formatted = fix_indentation(excerpt);
            let example = into_example(formatted.as_str(), &langs);
            results.push(example);
        }
        results.join("\n")
    } else {
        into_example(source_code.as_str(), &langs)
    };
    Ok(output)
}
=======
>>>>>>> 7f29ff95

        Ok(output)
    }
}
/// Internal implementation behind [`macro@embed`].
fn embed_internal(
    tokens: impl Into<TokenStream2>,
    langs: Vec<MarkdownLanguage>,
) -> Result<TokenStream2> {
    let output = embed_internal_str(tokens, langs)?;
    Ok(quote!(#output))
}

/// Used to parse args for [`macro@compile_markdown`].
#[derive(Parse)]
struct CompileMarkdownArgs {
    input: LitStr,
    #[prefix(Option<Token![,]> as comma)]
    #[parse_if(comma.is_some())]
    output: Option<LitStr>,
}

/// Internal implementation behind [`macro@compile_markdown`].
fn compile_markdown_internal(tokens: impl Into<TokenStream2>) -> Result<TokenStream2> {
    let args = parse2::<CompileMarkdownArgs>(tokens.into())?;
    if args.input.value().is_empty() {
        return Err(Error::new(args.input.span(), "Input path cannot be blank!"));
    }
    let input_path = std::path::PathBuf::from(&args.input.value());
    // return blank result if we can't properly resolve `caller_crate_root`
    let Some(root) = caller_crate_root() else {
        return Ok(quote!());
    };
    let input_path = root.join(input_path);
    if !input_path.exists() {
        return Err(Error::new(
            args.input.span(),
            format!(
                "Could not read the specified path '{}'.",
                input_path.display(),
            ),
        ));
    }
    if let Some(output) = args.output {
        if output.value().is_empty() {
            return Err(Error::new(
                output.span(),
                "If specified, output path cannot be blank!",
            ));
        }
        let output = root.join(output.value());
        if input_path.is_dir() {
            compile_markdown_dir(input_path, format!("{}", output.display()))?;
        } else {
            if cfg!(not(test)) {
                write_green(DOCIFYING);
                println!(
                    "{} => {}",
                    prettify_path(&input_path).display(), // TODO: fancy arrow
                    prettify_path(&output).display(),
                );
            }
            let Ok(source) = fs::read_to_string(&input_path) else {
                return Err(Error::new(
                    Span::call_site(),
                    format!("Failed to read markdown file at '{}'", input_path.display()),
                ));
            };
            let compiled = compile_markdown_source(source.as_str())?;
            let Ok(_) = overwrite_file(&output, &compiled) else {
                return Err(Error::new(
                    Span::call_site(),
                    format!("Failed to write to '{}'", output.display()),
                ));
            };
        }
        Ok(quote!())
    } else {
        if input_path.is_dir() {
            return Err(Error::new(
                args.input.span(),
                "Only individual files are supported with no output path, you specified a directory."
            ));
        }
        let Ok(source) = fs::read_to_string(&input_path) else {
            return Err(Error::new(
                Span::call_site(),
                format!("Failed to read markdown file at '{}'", input_path.display()),
            ));
        };
        let compiled = compile_markdown_source(source.as_str())?;
        Ok(quote!(#compiled))
    }
}

/// Takes in a `path` and re-writes it as a subpath in `target_dir`.
fn transpose_subpath<P1: AsRef<Path>, P2: AsRef<Path>, P3: AsRef<Path>>(
    input_dir: P1,
    path: P2,
    target_dir: P3,
) -> PathBuf {
    let prefix = common_path(input_dir, &path).unwrap();
    Path::join(
        target_dir.as_ref(),
        path.as_ref()
            .components()
            .skip(prefix.components().collect::<Vec<_>>().len())
            .collect::<PathBuf>(),
    )
}

/// Overwrites or creates a file at the specified path and populates it with the specified
/// data. Will only overwrite the file if the data is different from what is already there.
fn overwrite_file<P: AsRef<Path>, D: AsRef<[u8]>>(path: P, data: D) -> std::io::Result<()> {
    if path.as_ref().exists() {
        if let Ok(existing) = fs::read(path.as_ref()) {
            if existing == data.as_ref() {
                return Ok(());
            }
        }
    }
    let mut f = OpenOptions::new()
        .write(true)
        .truncate(true)
        .create(true)
        .open(path)?;
    f.write_all(data.as_ref())?;
    f.flush()?;
    Ok(())
}

/// Docifies a directory of markdown files
fn compile_markdown_dir<P1: AsRef<Path>, P2: AsRef<Path>>(
    input_dir: P1,
    output_dir: P2,
) -> Result<()> {
    // recursively walk all files in output_dir
    for entry in WalkDir::new(&input_dir)
        .into_iter()
        .filter_map(std::result::Result::ok)
        .filter(|e| {
            if !e.file_type().is_file() && !e.file_type().is_symlink() {
                return false;
            }
            let Some(ext) = e.path().extension() else {
                return false;
            };
            if ext.eq_ignore_ascii_case("md") {
                return true;
            }
            false
        })
    {
        let src_path = entry.path();
        let dest_path = transpose_subpath(&input_dir, src_path, &output_dir);
        if cfg!(not(test)) {
            write_green(DOCIFYING);
            println!(
                "{} => {}",
                prettify_path(src_path).display(), // TODO: fancy arrow
                prettify_path(&dest_path).display(),
            );
        }
        if let Some(parent) = dest_path.parent() {
            let Ok(_) = fs::create_dir_all(parent) else {
                return Err(Error::new(
                    Span::call_site(),
                    format!("Failed to create output directory '{}'", parent.display()),
                ));
            };
        }
        let Ok(source) = fs::read_to_string(src_path) else {
            return Err(Error::new(
                Span::call_site(),
                format!("Failed to read markdown file at '{}'", src_path.display()),
            ));
        };
        let compiled = compile_markdown_source(source.as_str())?;
        if let Some(parent) = dest_path.parent() {
            let Ok(_) = fs::create_dir_all(parent) else {
                return Err(Error::new(
                    Span::call_site(),
                    format!("Failed to create directory '{}'", parent.display()),
                ));
            };
        }
        let Ok(_) = overwrite_file(&dest_path, &compiled) else {
            return Err(Error::new(
                Span::call_site(),
                format!("Failed to write to '{}'", dest_path.display()),
            ));
        };
    }
    Ok(())
}

/// Docifies the specified markdown source string
fn compile_markdown_source<S: AsRef<str>>(source: S) -> Result<String> {
    let source = source.as_ref();
    if source.is_empty() {
        return Ok(String::from(""));
    }
    let mut claimed: Vec<bool> = source.chars().map(|_| false).collect();
    for m in MARKDOWN_CODEBLOCK.find_iter(source) {
        let entity = SourceEntity::new(m.start(), m.end());
        entity.claim(&mut claimed);
    }
    let mut output: Vec<String> = Vec::new();
    let mut prev_end = 0;
    for m in HTML_COMMENT.find_iter(source) {
        let entity = SourceEntity::new(m.start(), m.end());
        if entity.is_claimed(&claimed) {
            // skip HTML comments that are inside of codeblocks
            continue;
        }
        // push prefix
        output.push(String::from(&source[prev_end..m.start()]));
        // get comment
        let orig_comment = &source[m.start()..m.end()];
        // strip <!-- -->
        let comment = &orig_comment[4..(orig_comment.len() - 3)].trim();
        if comment.starts_with("docify") {
            let args = parse2::<EmbedCommentCall>(comment.parse()?)?.args;
            let compiled = embed_internal_str(
                args.to_token_stream(),
                vec![MarkdownLanguage::Rust, MarkdownLanguage::Ignore],
            )?;
            output.push(compiled);
        } else {
            output.push(String::from(orig_comment));
        }
        prev_end = m.end();
    }
    // push remaining portion of document if applicable
    if prev_end < source.len() - 1 {
        output.push(String::from(&source[prev_end..]));
    }
    Ok(output.join(""))
}

/// Allows you to use [`docify::embed!(..)`](`macro@embed``) within markdown source files via
/// HTML comments and compiles the result for you (at compile-time).
///
/// The macro supports embed syntax within markdown files like the following:
/// ```markdown
/// # This is some markdown
/// <!-- docify::embed!("some/rust/file.rs", some_ident) -->
/// ```
///
/// Which would expand to the `some_ident` exported item in `some/rust/file.rs` expanding into
/// a Rust codeblock as a replacement for the HTML comment, i.e.:
///
/// ````markdown
/// # This is some markdown
/// ```rust
/// fn hello_world() {
///     println!("hello!");
/// }
/// ```
/// ````
///
/// There are two supported arguments, of the form:
/// ```ignore
/// docify::compile_markdown!("input_path", "output_path");
/// ```
///
/// If `input_path` is a directory, then all markdown files (recursively) found within
/// `input_path` will be processed (expanded) and placed in their respective locations relative
/// to `output_path`.
///
/// If `input_path` is a file and `output_path` is specified, then `input_path` will be loaded
/// as a markdown file, processed, and saved to `output_path` (which must be a file path, not a
/// directory).
///
/// If only `input_path` is specified, then it is assumed to be a file, which is loaded as
/// markdown, processed, and the result is returned as a string literal.
///
/// While files are compiling, terminal output is produced such as:
/// ```txt
/// Docifying fixtures/subfolder/file_2.md => test_bin/subfolder/file_2.md
/// ```
///
/// ## Conventions
///
/// We encourage crate authors to feature-gate their `compile_markdown!` calls like we do for
/// the `README.md` file in this crate:
///
/// ```ignore
/// #[cfg(all(doc, feature = "generate-readme"))]
/// compile_markdown!("README.docify.md", "README.md");
/// ```
///
/// This way the `README.md` will not regenerate itself every time a user of your crate runs
/// `cargo doc` unless they explicitly enable the `generate-readme` feature for your crate.
///
/// Another convention we encourage, shown above, is naming template files `foo.docify.md` so
/// they can exist alongside the generated `foo.md` file without collisions.
#[proc_macro]
pub fn compile_markdown(tokens: TokenStream) -> TokenStream {
    match compile_markdown_internal(tokens) {
        Ok(tokens) => tokens.into(),
        Err(err) => err.to_compile_error().into(),
    }
}

#[cfg(test)]
mod tests;<|MERGE_RESOLUTION|>--- conflicted
+++ resolved
@@ -10,6 +10,7 @@
 use std::{
     cmp::min,
     collections::HashMap,
+    fmt::Display,
     fmt::Display,
     fs::{self, OpenOptions},
     io::Write,
@@ -523,6 +524,10 @@
 /// Output should match `rustfmt` output exactly.
 #[proc_macro]
 pub fn embed(tokens: TokenStream) -> TokenStream {
+    match embed_internal(
+        tokens,
+        vec![MarkdownLanguage::Rust, MarkdownLanguage::Ignore],
+    ) {
     match embed_internal(
         tokens,
         vec![MarkdownLanguage::Rust, MarkdownLanguage::Ignore],
@@ -1273,26 +1278,10 @@
         .join("\n"))
 }
 
-<<<<<<< HEAD
-/// Inner version of [`embed_internal`] that just returns the result as a [`String`].
-=======
->>>>>>> 7f29ff95
 fn embed_internal_str(
     tokens: impl Into<TokenStream2>,
     langs: Vec<MarkdownLanguage>,
 ) -> Result<String> {
-<<<<<<< HEAD
-    let args = parse2::<EmbedArgs>(tokens.into())?;
-    // return blank result if we can't properly resolve `caller_crate_root`
-    let Some(root) = caller_crate_root() else {
-        return Ok(String::from(""));
-    };
-    let file_path = root.join(args.file_path.value());
-    let source_code = match fs::read_to_string(&file_path) {
-        Ok(src) => src,
-        Err(_) => {
-            return Err(Error::new(
-=======
     let args: EmbedArgs = parse2::<EmbedArgs>(tokens.into())?;
 
     // get the root of the crate
@@ -1376,7 +1365,6 @@
 
         let source_code = fs::read_to_string(&file_path).map_err(|e| {
             Error::new(
->>>>>>> 7f29ff95
                 args.file_path.span(),
                 format!(
                     "Could not read the specified path '{}': {}",
@@ -1417,33 +1405,6 @@
         } else {
             into_example(source_code.as_str(), &langs)
         };
-<<<<<<< HEAD
-        visitor.visit_file(&source_file);
-        if visitor.results.is_empty() {
-            return Err(Error::new(
-                ident.span(),
-                format!(
-                    "Could not find docify export item '{}' in '{}'.",
-                    ident,
-                    file_path.display(),
-                ),
-            ));
-        }
-        let mut results: Vec<String> = Vec::new();
-        for (item, style) in visitor.results {
-            let excerpt = source_excerpt(&source_code, &item, style)?;
-            let formatted = fix_indentation(excerpt);
-            let example = into_example(formatted.as_str(), &langs);
-            results.push(example);
-        }
-        results.join("\n")
-    } else {
-        into_example(source_code.as_str(), &langs)
-    };
-    Ok(output)
-}
-=======
->>>>>>> 7f29ff95
 
         Ok(output)
     }
